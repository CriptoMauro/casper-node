--- conflicted
+++ resolved
@@ -54,7 +54,6 @@
 use lmdb::{
     Cursor, Database, DatabaseFlags, Environment, EnvironmentFlags, Transaction, WriteFlags,
 };
-use semver::Version;
 use serde::{Deserialize, Serialize};
 use static_assertions::const_assert;
 #[cfg(test)]
@@ -63,7 +62,7 @@
 use tracing::{debug, error, info};
 
 use casper_execution_engine::shared::newtypes::Blake2bHash;
-use casper_types::{EraId, ExecutionResult, Transfer, Transform};
+use casper_types::{EraId, ExecutionResult, ProtocolVersion, Transfer, Transform};
 
 use super::Component;
 #[cfg(test)]
@@ -76,23 +75,12 @@
     fatal,
     reactor::ReactorEvent,
     types::{
-<<<<<<< HEAD
         Block, BlockBody, BlockHash, BlockHeader, BlockHeaderWithMetadata, BlockSignatures, Deploy,
         DeployHash, DeployHeader, DeployMetadata, TimeDiff,
-=======
-        Block, BlockBody, BlockHash, BlockHeader, BlockSignatures, Deploy, DeployHash,
-        DeployHeader, DeployMetadata, TimeDiff,
->>>>>>> 31d7de47
     },
     utils::WithDir,
     NodeRng,
 };
-<<<<<<< HEAD
-use casper_types::ProtocolVersion;
-=======
-use casper_execution_engine::shared::newtypes::Blake2bHash;
-use casper_types::{ExecutionResult, ProtocolVersion, Transfer, Transform};
->>>>>>> 31d7de47
 use lmdb_ext::{LmdbExtError, TransactionExt, WriteTransactionExt};
 
 /// Filename for the LMDB database created by the Storage component.
@@ -246,11 +234,7 @@
     pub(crate) fn new(
         cfg: &WithDir<Config>,
         hard_reset_to_start_of_era: Option<EraId>,
-<<<<<<< HEAD
         protocol_version: ProtocolVersion,
-=======
-        version: Version,
->>>>>>> 31d7de47
     ) -> Result<Self, Error> {
         let config = cfg.value();
 
@@ -298,11 +282,6 @@
 
         // Note: `iter_start` has an undocumented panic if called on an empty database. We rely on
         //       the iterator being at the start when created.
-        let protocol_version = ProtocolVersion::from_parts(
-            version.major as u32,
-            version.minor as u32,
-            version.patch as u32,
-        );
         for (raw_key, raw_val) in cursor.iter() {
             let block: BlockHeader = lmdb_ext::deserialize(raw_val)?;
             if let Some(invalid_era) = hard_reset_to_start_of_era {

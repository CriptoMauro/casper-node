use super::EraId;
use crate::account::AccountHash;

/// System account hash.
pub const SYSTEM_ACCOUNT: AccountHash = AccountHash::new([0; 32]);

/// Maximum number of era validator slots.
pub const AUCTION_SLOTS: usize = 5;

/// Number of eras before an auction actually defines the set of validators.
pub const AUCTION_DELAY: u64 = 3;

/// Number of eras to keep track of in past.
pub const SNAPSHOT_SIZE: usize = AUCTION_DELAY as usize + 1;

/// Initial value of era id we start at genesis.
pub const INITIAL_ERA_ID: EraId = 0;

/// Default lock period for new bid entries represented in eras.
pub const DEFAULT_LOCKED_FUNDS_PERIOD: EraId = 15;

/// Named constant for `amount`.
pub const ARG_AMOUNT: &str = "amount";
/// Named constant for `delegation_rate`.
pub const ARG_DELEGATION_RATE: &str = "delegation_rate";
/// Named constant for `account_hash`.
pub const ARG_PUBLIC_KEY: &str = "public_key";
/// Named constant for `validator`.
pub const ARG_VALIDATOR: &str = "validator";
/// Named constant for `delegator`.
pub const ARG_DELEGATOR: &str = "delegator";
/// Named constant for `source_purse`.
pub const ARG_SOURCE_PURSE: &str = "source_purse";
/// Named constant for `validator_purse`.
pub const ARG_VALIDATOR_PURSE: &str = "validator_purse";
/// Named constant for `validator_keys`.
pub const ARG_VALIDATOR_KEYS: &str = "validator_keys";
/// Named constant for `validator_public_keys`.
pub const ARG_VALIDATOR_PUBLIC_KEYS: &str = "validator_public_keys";
<<<<<<< HEAD
/// Named constant for `era_id`.
pub const ARG_ERA_ID: &str = "era_id";
=======
/// Named constant for `reward_factors`.
pub const ARG_REWARD_FACTORS: &str = "reward_factors";
>>>>>>> 7bfcb68c

/// Named constant for method `get_era_validators`.
pub const METHOD_GET_ERA_VALIDATORS: &str = "get_era_validators";
/// Named constant for method `read_seigniorage_recipients`.
pub const METHOD_READ_SEIGNIORAGE_RECIPIENTS: &str = "read_seigniorage_recipients";
/// Named constant for method `add_bid`.
pub const METHOD_ADD_BID: &str = "add_bid";
/// Named constant for method `withdraw_bid`.
pub const METHOD_WITHDRAW_BID: &str = "withdraw_bid";
/// Named constant for method `delegate`.
pub const METHOD_DELEGATE: &str = "delegate";
/// Named constant for method `undelegate`.
pub const METHOD_UNDELEGATE: &str = "undelegate";
/// Named constant for method `quash_bid`.
pub const METHOD_QUASH_BID: &str = "quash_bid";
/// Named constant for method `run_auction`.
pub const METHOD_RUN_AUCTION: &str = "run_auction";
/// Named constant for method `bond`.
pub const METHOD_BOND: &str = "bond";
/// Named constant for method `unbond`.
pub const METHOD_UNBOND: &str = "unbond";
/// Named constant for method `slash`.
pub const METHOD_SLASH: &str = "slash";
/// Named constant for method `release_founder_stake`.
pub const METHOD_RELEASE_FOUNDER_STAKE: &str = "release_founder_stake";
/// Named constant for method `distribute`.
pub const METHOD_DISTRIBUTE: &str = "distribute";

/// Storage for `Bids`.
pub const BIDS_KEY: &str = "bids";
/// Storage for `Delegators`.
pub const DELEGATORS_KEY: &str = "delegators";
/// Storage for `EraValidators`.
pub const ERA_VALIDATORS_KEY: &str = "era_validators";
/// Storage for `EraId`.
pub const ERA_ID_KEY: &str = "era_id";
/// Storage for `SeigniorageRecipientsSnapshot`.
pub const SEIGNIORAGE_RECIPIENTS_SNAPSHOT_KEY: &str = "seigniorage_recipients_snapshot";<|MERGE_RESOLUTION|>--- conflicted
+++ resolved
@@ -37,13 +37,10 @@
 pub const ARG_VALIDATOR_KEYS: &str = "validator_keys";
 /// Named constant for `validator_public_keys`.
 pub const ARG_VALIDATOR_PUBLIC_KEYS: &str = "validator_public_keys";
-<<<<<<< HEAD
 /// Named constant for `era_id`.
 pub const ARG_ERA_ID: &str = "era_id";
-=======
 /// Named constant for `reward_factors`.
 pub const ARG_REWARD_FACTORS: &str = "reward_factors";
->>>>>>> 7bfcb68c
 
 /// Named constant for method `get_era_validators`.
 pub const METHOD_GET_ERA_VALIDATORS: &str = "get_era_validators";

--- conflicted
+++ resolved
@@ -434,14 +434,9 @@
             protocol_version.clone(),
         )?;
 
-<<<<<<< HEAD
         let deploy_acceptor =
             DeployAcceptor::new(config.deploy_acceptor, &*chainspec_loader.chainspec());
-        let deploy_fetcher = Fetcher::new(config.fetcher);
-=======
-        let deploy_acceptor = DeployAcceptor::new(config.deploy_acceptor);
         let deploy_fetcher = Fetcher::new("deploy", config.fetcher, &registry)?;
->>>>>>> 7551158d
         let deploy_gossiper = Gossiper::new_for_partial_items(
             "deploy_gossiper",
             config.gossip,

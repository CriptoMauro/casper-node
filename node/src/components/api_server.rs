//! API server
//!
//! The API server provides clients with two types of service: a JSON-RPC API for querying state and
//! sending commands to the node, and an event-stream returning Server-Sent Events (SSEs) holding
//! JSON-encoded data.
//!
//! The actual server is run in backgrounded tasks.   RPCs requests are translated into reactor
//! requests to various components.
//!
//! This module currently provides both halves of what is required for an API server: An abstract
//! API Server that handles API requests and an external service endpoint based on HTTP.
//!
//! For the list of supported RPCs and SSEs, see
//! https://github.com/CasperLabs/ceps/blob/master/text/0009-client-api.md#rpcs

mod config;
mod event;
mod http_server;
pub mod rpcs;
mod sse_server;

use std::fmt::Debug;

<<<<<<< HEAD
use futures::join;
=======
use datasize::DataSize;
use futures::{future, join};
use hyper::Server;
>>>>>>> 029207e6
use lazy_static::lazy_static;
use rand::{CryptoRng, Rng};
use semver::Version;
use tokio::sync::mpsc::{self, UnboundedSender};
use tracing::info;

use casper_execution_engine::core::engine_state::{
    self, BalanceRequest, BalanceResult, QueryRequest, QueryResult,
};
use casper_types::{Key, URef};

use super::Component;
use crate::{
    components::storage::Storage,
    crypto::hash::Digest,
    effect::{
        announcements::ApiServerAnnouncement,
        requests::{
            ApiRequest, ChainspecLoaderRequest, ContractRuntimeRequest, LinearChainRequest,
            MetricsRequest, NetworkInfoRequest, StorageRequest,
        },
        EffectBuilder, EffectExt, Effects, Responder,
    },
    small_network::NodeId,
    types::StatusFeed,
};
pub use config::Config;
pub(crate) use event::Event;
pub use sse_server::SseData;

// TODO - confirm if we want to use the protocol version for this.
lazy_static! {
    static ref CLIENT_API_VERSION: Version = Version::new(1, 0, 0);
}

/// A helper trait whose bounds represent the requirements for a reactor event that `run_server` can
/// work with.
trait ReactorEventT:
    From<Event>
    + From<ApiRequest<NodeId>>
    + From<StorageRequest<Storage>>
    + From<LinearChainRequest<NodeId>>
    + From<ContractRuntimeRequest>
    + Send
{
}

impl<REv> ReactorEventT for REv where
    REv: From<Event>
        + From<ApiRequest<NodeId>>
        + From<StorageRequest<Storage>>
        + From<LinearChainRequest<NodeId>>
        + From<ContractRuntimeRequest>
        + Send
        + 'static
{
}

<<<<<<< HEAD
#[derive(Debug)]
pub(crate) struct ApiServer {
    /// Channel sender to pass event-stream data to the event-stream server.
    sse_data_sender: UnboundedSender<SseData>,
}
=======
#[derive(DataSize, Debug)]
pub(crate) struct ApiServer {}
>>>>>>> 029207e6

impl ApiServer {
    pub(crate) fn new<REv>(config: Config, effect_builder: EffectBuilder<REv>) -> Self
    where
        REv: From<Event>
            + From<ApiRequest<NodeId>>
            + From<StorageRequest<Storage>>
            + From<LinearChainRequest<NodeId>>
            + From<ContractRuntimeRequest>
            + Send,
    {
        let (sse_data_sender, sse_data_receiver) = mpsc::unbounded_channel();
        tokio::spawn(http_server::run(config, effect_builder, sse_data_receiver));

        ApiServer { sse_data_sender }
    }
}

impl ApiServer {
    fn handle_query<REv: ReactorEventT>(
        &mut self,
        effect_builder: EffectBuilder<REv>,
        global_state_hash: Digest,
        base_key: Key,
        path: Vec<String>,
        responder: Responder<Result<QueryResult, engine_state::Error>>,
    ) -> Effects<Event> {
        let query = QueryRequest::new(global_state_hash.into(), base_key, path);
        effect_builder
            .query_global_state(query)
            .event(move |result| Event::QueryGlobalStateResult {
                result,
                main_responder: responder,
            })
    }

    fn handle_get_balance<REv: ReactorEventT>(
        &mut self,
        effect_builder: EffectBuilder<REv>,
        global_state_hash: Digest,
        purse_uref: URef,
        responder: Responder<Result<BalanceResult, engine_state::Error>>,
    ) -> Effects<Event> {
        let query = BalanceRequest::new(global_state_hash.into(), purse_uref);
        effect_builder
            .get_balance(query)
            .event(move |result| Event::GetBalanceResult {
                result,
                main_responder: responder,
            })
    }

    /// Broadcasts the SSE data to all clients connected to the event stream.
    fn broadcast(&mut self, sse_data: SseData) -> Effects<Event> {
        let _ = self.sse_data_sender.send(sse_data);
        Effects::new()
    }
}

impl<REv, R> Component<REv, R> for ApiServer
where
    REv: From<ApiServerAnnouncement>
        + From<NetworkInfoRequest<NodeId>>
        + From<LinearChainRequest<NodeId>>
        + From<ContractRuntimeRequest>
        + From<ChainspecLoaderRequest>
        + From<MetricsRequest>
        + From<StorageRequest<Storage>>
        + From<Event>
        + From<ApiRequest<NodeId>>
        + Send,
    R: Rng + CryptoRng + ?Sized,
{
    type Event = Event;

    fn handle_event(
        &mut self,
        effect_builder: EffectBuilder<REv>,
        _rng: &mut R,
        event: Self::Event,
    ) -> Effects<Self::Event> {
        match event {
            Event::ApiRequest(ApiRequest::SubmitDeploy { deploy, responder }) => {
                let mut effects = effect_builder.announce_deploy_received(deploy).ignore();
                effects.extend(responder.respond(()).ignore());
                effects
            }
            Event::ApiRequest(ApiRequest::GetBlock {
                maybe_hash: Some(hash),
                responder,
            }) => effect_builder
                .get_block_from_storage(hash)
                .event(move |result| Event::GetBlockResult {
                    maybe_hash: Some(hash),
                    result: Box::new(result),
                    main_responder: responder,
                }),
            Event::ApiRequest(ApiRequest::GetBlock {
                maybe_hash: None,
                responder,
            }) => effect_builder
                .get_last_finalized_block()
                .event(move |result| Event::GetBlockResult {
                    maybe_hash: None,
                    result: Box::new(result),
                    main_responder: responder,
                }),
            Event::ApiRequest(ApiRequest::QueryGlobalState {
                global_state_hash,
                base_key,
                path,
                responder,
            }) => self.handle_query(effect_builder, global_state_hash, base_key, path, responder),
            Event::ApiRequest(ApiRequest::GetBalance {
                global_state_hash,
                purse_uref,
                responder,
            }) => self.handle_get_balance(effect_builder, global_state_hash, purse_uref, responder),
            Event::ApiRequest(ApiRequest::GetDeploy { hash, responder }) => effect_builder
                .get_deploy_and_metadata_from_storage(hash)
                .event(move |result| Event::GetDeployResult {
                    hash,
                    result: Box::new(result),
                    main_responder: responder,
                }),
            Event::ApiRequest(ApiRequest::GetPeers { responder }) => effect_builder
                .network_peers()
                .event(move |peers| Event::GetPeersResult {
                    peers,
                    main_responder: responder,
                }),
            Event::ApiRequest(ApiRequest::GetStatus { responder }) => async move {
                let (last_finalized_block, peers, chainspec_info) = join!(
                    effect_builder.get_last_finalized_block(),
                    effect_builder.network_peers(),
                    effect_builder.get_chainspec_info()
                );
                let status_feed = StatusFeed::new(last_finalized_block, peers, chainspec_info);
                info!("GetStatus --status_feed: {:?}", status_feed);
                responder.respond(status_feed).await;
            }
            .ignore(),
            Event::ApiRequest(ApiRequest::GetMetrics { responder }) => effect_builder
                .get_metrics()
                .event(move |text| Event::GetMetricsResult {
                    text,
                    main_responder: responder,
                }),
            Event::GetBlockResult {
                maybe_hash: _,
                result,
                main_responder,
            } => main_responder.respond(*result).ignore(),
            Event::QueryGlobalStateResult {
                result,
                main_responder,
            } => main_responder.respond(result).ignore(),
            Event::GetBalanceResult {
                result,
                main_responder,
            } => main_responder.respond(result).ignore(),
            Event::GetDeployResult {
                hash: _,
                result,
                main_responder,
            } => main_responder.respond(*result).ignore(),
            Event::GetPeersResult {
                peers,
                main_responder,
            } => main_responder.respond(peers).ignore(),
            Event::GetMetricsResult {
                text,
                main_responder,
            } => main_responder.respond(text).ignore(),
            Event::BlockFinalized(finalized_block) => {
                self.broadcast(SseData::BlockFinalized(*finalized_block))
            }
            Event::BlockAdded {
                block_hash,
                block_header,
            } => self.broadcast(SseData::BlockAdded {
                block_hash,
                block_header: *block_header,
            }),
            Event::DeployProcessed {
                deploy_hash,
                block_hash,
                execution_result,
            } => self.broadcast(SseData::DeployProcessed {
                deploy_hash,
                block_hash,
                execution_result,
            }),
        }
    }
}<|MERGE_RESOLUTION|>--- conflicted
+++ resolved
@@ -21,13 +21,8 @@
 
 use std::fmt::Debug;
 
-<<<<<<< HEAD
+use datasize::DataSize;
 use futures::join;
-=======
-use datasize::DataSize;
-use futures::{future, join};
-use hyper::Server;
->>>>>>> 029207e6
 use lazy_static::lazy_static;
 use rand::{CryptoRng, Rng};
 use semver::Version;
@@ -86,16 +81,13 @@
 {
 }
 
-<<<<<<< HEAD
-#[derive(Debug)]
+#[derive(DataSize, Debug)]
 pub(crate) struct ApiServer {
     /// Channel sender to pass event-stream data to the event-stream server.
+    // TODO - this should not be skipped.  Awaiting support for `UnboundedSender` in datasize crate.
+    #[data_size(skip)]
     sse_data_sender: UnboundedSender<SseData>,
 }
-=======
-#[derive(DataSize, Debug)]
-pub(crate) struct ApiServer {}
->>>>>>> 029207e6
 
 impl ApiServer {
     pub(crate) fn new<REv>(config: Config, effect_builder: EffectBuilder<REv>) -> Self

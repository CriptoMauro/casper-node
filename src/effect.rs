--- conflicted
+++ resolved
@@ -319,20 +319,14 @@
     ///
     /// A low-level "gossip" function, selects `count` randomly chosen nodes on the network,
     /// excluding the indicated ones, and sends each a copy of the message.
-<<<<<<< HEAD
-    // TODO: Remove lint-relaxation once function is used.
-    #[allow(dead_code)]
-    pub async fn gossip_message<I, P>(self, payload: P, count: usize, exclude: HashSet<I>)
-=======
     ///
     /// Returns the IDs of the chosen nodes.
-    pub(crate) async fn gossip_message<I, P>(
+    pub async fn gossip_message<I, P>(
         self,
         payload: P,
         count: usize,
         exclude: HashSet<I>,
     ) -> HashSet<I>
->>>>>>> 459c194e
     where
         REv: From<NetworkRequest<I, P>>,
         I: Send + 'static,

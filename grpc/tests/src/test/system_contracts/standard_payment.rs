--- conflicted
+++ resolved
@@ -14,7 +14,6 @@
         engine_state::{upgrade::ActivationPoint, Error, CONV_RATE, MAX_PAYMENT},
         execution,
     },
-<<<<<<< HEAD
     shared::{
         host_function_costs::{Cost, HostFunction, HostFunctionCosts},
         motes::Motes,
@@ -26,9 +25,6 @@
 };
 use casper_types::{
     account::AccountHash, runtime_args, ApiError, ProtocolVersion, RuntimeArgs, U512,
-=======
-    shared::{gas::Gas, motes::Motes, transform::Transform},
->>>>>>> bd5ceb52
 };
 
 const ACCOUNT_1_ADDR: AccountHash = AccountHash::new([42u8; 32]);

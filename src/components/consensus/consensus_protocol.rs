// TODO: Remove when all code is used
#![allow(dead_code)]
use std::{fmt::Debug, hash::Hash};

use anyhow::Error;
use serde::{de::DeserializeOwned, Deserialize, Serialize};
use tracing::warn;

use crate::components::{
    consensus::{
        consensus_protocol::synchronizer::{DagSynchronizerState, SynchronizerEffect},
        highway_core::{
            active_validator::{BlockContext, Effect as AvEffect},
            finality_detector::FinalityDetector,
            highway::Highway,
            vertex::{Dependency, Vertex},
        },
        traits::Context,
    },
    small_network::NodeId,
};

mod protocol_state;
mod synchronizer;

pub(crate) use protocol_state::{AddVertexOk, ProtocolState, VertexTrait};

#[derive(Debug, PartialEq, Eq)]
pub(crate) struct TimerId(pub(crate) u64);

pub(crate) trait ConsensusValue:
    Hash + PartialEq + Eq + Serialize + DeserializeOwned
{
}
impl<T> ConsensusValue for T where T: Hash + PartialEq + Eq + Serialize + DeserializeOwned {}

#[derive(Debug)]
pub(crate) enum ConsensusProtocolResult<C: ConsensusValue> {
    CreatedGossipMessage(Vec<u8>),
    CreatedTargetedMessage(Vec<u8>, NodeId),
    InvalidIncomingMessage(Vec<u8>, Error),
    ScheduleTimer(u64, TimerId),
    /// Request deploys for a new block, whose timestamp will be the given `u64`.
    /// TODO: Add more details that are necessary for block creation.
    CreateNewBlock(u64),
    FinalizedBlock(C),
    /// Request validation of the consensus value, contained in a message received from the given
    /// node.
    ///
    /// The domain logic should verify any intrinsic validity conditions of consensus values, e.g.
    /// that it has the expected structure, or that deploys that are mentioned by hash actually
    /// exist, and then call `ConsensusProtocol::resolve_validity`.
    ValidateConsensusValue(NodeId, C),
}

/// An API for a single instance of the consensus.
pub(crate) trait ConsensusProtocol<C: ConsensusValue> {
    /// Handles an incoming message (like NewVote, RequestDependency).
    fn handle_message(
        &mut self,
        sender: NodeId,
        msg: Vec<u8>,
    ) -> Result<Vec<ConsensusProtocolResult<C>>, Error>;

    /// Triggers consensus' timer.
    fn handle_timer(&mut self, timer_id: TimerId)
        -> Result<Vec<ConsensusProtocolResult<C>>, Error>;

<<<<<<< HEAD
    fn propose(
        &self,
        value: C,
        block_context: BlockContext,
=======
    /// Marks the `value` as valid or invalid, based on validation requested via
    /// `ConsensusProtocolResult::ValidateConsensusvalue`.
    fn resolve_validity(
        &mut self,
        value: &C,
        valid: bool,
>>>>>>> b4363e18
    ) -> Result<Vec<ConsensusProtocolResult<C>>, Error>;
}

struct HighwayProtocol<C: Context> {
    synchronizer: DagSynchronizerState<Highway<C>>,
    finality_detector: FinalityDetector<C>,
    highway: Highway<C>,
}

#[derive(Serialize, Deserialize)]
#[serde(bound(
    serialize = "C::Hash: Serialize",
    deserialize = "C::Hash: Deserialize<'de>",
))]
enum HighwayMessage<C: Context> {
    NewVertex(Vertex<C>),
    RequestDependency(Dependency<C>),
}

impl<C: Context> ConsensusProtocol<C::ConsensusValue> for HighwayProtocol<C> {
    fn handle_message(
        &mut self,
        sender: NodeId,
        msg: Vec<u8>,
    ) -> Result<Vec<ConsensusProtocolResult<<C as Context>::ConsensusValue>>, Error> {
        let highway_message: HighwayMessage<C> = serde_json::from_slice(msg.as_slice()).unwrap();
        Ok(match highway_message {
            HighwayMessage::NewVertex(v) => {
                let mut new_vertices = vec![v];
                let mut effects = vec![];
                // TODO: Is there a danger that this takes too much time, and starves other
                // components and events? Consider replacing the loop with a "callback" effect:
                // Instead of handling `HighwayMessage::NewVertex(v)` directly, return a
                // `EnqueueVertex(v)` that causes the reactor to call us with an
                // `Event::NewVertex(v)`, and call `add_vertex` when handling that event. For each
                // returned vertex that needs to be requeued, also return an `EnqueueVertex`
                // effect.
                while let Some(v) = new_vertices.pop() {
                    // TODO: This is wrong!! `add_vertex` should not be called with `sender`, but
                    // with the node that sent us `v` in the first place.
                    match self
                        .synchronizer
                        .add_vertex(sender, v.clone(), &mut self.highway)
                    {
                        Ok(SynchronizerEffect::RequestVertex(sender, missing_vid)) => {
                            let msg = HighwayMessage::RequestDependency(missing_vid);
                            let serialized_msg = serde_json::to_vec_pretty(&msg)?;
                            effects.push(ConsensusProtocolResult::CreatedTargetedMessage(
                                serialized_msg,
                                sender,
                            ));
                        }
                        Ok(SynchronizerEffect::RequeueVertex(vertices)) => {
                            new_vertices.extend(vertices);
                            let msg = HighwayMessage::NewVertex(v);
                            // TODO: Add new vertex to state. (Indirectly, via synchronizer?)
                            // TODO: Don't `unwrap`.
                            let serialized_msg = serde_json::to_vec_pretty(&msg).unwrap();
                            effects.push(ConsensusProtocolResult::CreatedGossipMessage(
                                serialized_msg,
                            ))
                        }
                        Ok(SynchronizerEffect::RequestConsensusValue(sender, value)) => {
                            effects.push(ConsensusProtocolResult::ValidateConsensusValue(
                                sender, value,
                            ));
                        }
                        Ok(SynchronizerEffect::InvalidVertex(v, sender, err)) => {
                            warn!("Invalid vertex from {:?}: {:?}, {:?}", v, sender, err);
                        }
                        Err(err) => todo!("error: {:?}", err),
                    }
                }
                effects
            }
            HighwayMessage::RequestDependency(_dep) => todo!(),
        })
    }

    fn handle_timer(
        &mut self,
        timer_id: TimerId,
    ) -> Result<Vec<ConsensusProtocolResult<<C as Context>::ConsensusValue>>, Error> {
        Ok(self
            .highway
            .handle_timer(timer_id.0)
            .into_iter()
            .map(|effect| match effect {
                AvEffect::NewVertex(v) => {
                    //TODO: Don't unwrap
                    // Replace serde with generic serializer.
                    let vertex_bytes = serde_json::to_vec_pretty(&v).unwrap();
                    ConsensusProtocolResult::CreatedGossipMessage(vertex_bytes)
                }
                AvEffect::ScheduleTimer(instant_u64) => {
                    ConsensusProtocolResult::ScheduleTimer(instant_u64, TimerId(instant_u64))
                }
                AvEffect::RequestNewBlock(block_context) => {
                    ConsensusProtocolResult::CreateNewBlock(block_context.instant())
                }
            })
            .collect())
    }

    fn propose(
        &self,
        value: C::ConsensusValue,
        block_context: BlockContext,
    ) -> Result<Vec<ConsensusProtocolResult<<C as Context>::ConsensusValue>>, Error> {
        // TODO: Deduplicate
        Ok(self
            .highway
            .propose(value, block_context)
            .into_iter()
            .map(|effect| match effect {
                AvEffect::NewVertex(v) => {
                    //TODO: Don't unwrap
                    // Replace serde with generic serializer.
                    let vertex_bytes = serde_json::to_vec_pretty(&v).unwrap();
                    ConsensusProtocolResult::CreatedGossipMessage(vertex_bytes)
                }
                AvEffect::ScheduleTimer(instant_u64) => {
                    ConsensusProtocolResult::ScheduleTimer(instant_u64, TimerId(instant_u64))
                }
                AvEffect::RequestNewBlock(block_context) => {
                    ConsensusProtocolResult::CreateNewBlock(block_context.instant())
                }
            })
            .collect())
    }

    fn resolve_validity(
        &mut self,
        _value: &C::ConsensusValue,
        _valid: bool,
    ) -> Result<Vec<ConsensusProtocolResult<C::ConsensusValue>>, Error> {
        todo!()
    }
}

#[cfg(test)]
mod example {
    use serde::{Deserialize, Serialize};

    use super::{
        protocol_state::{ProtocolState, VertexTrait},
        synchronizer::DagSynchronizerState,
        BlockContext, ConsensusProtocol, ConsensusProtocolResult, NodeId, TimerId,
    };

    #[derive(Debug, Hash, PartialEq, Eq, Clone, PartialOrd, Ord)]
    struct VIdU64(u64);

    #[derive(Debug, Hash, PartialEq, Eq, Clone, Serialize, Deserialize)]
    struct DummyVertex {
        id: u64,
        proto_block: ProtoBlock,
    }

    impl VertexTrait for DummyVertex {
        type Id = VIdU64;
        type Value = ProtoBlock;

        fn id(&self) -> VIdU64 {
            VIdU64(self.id)
        }

        fn value(&self) -> Option<&ProtoBlock> {
            Some(&self.proto_block)
        }
    }

    #[derive(Debug, Hash, PartialEq, Eq, Clone, Serialize, Deserialize)]
    struct ProtoBlock(u64);

    #[derive(Debug)]
    struct Error;

    impl<P: ProtocolState> ConsensusProtocol<ProtoBlock> for DagSynchronizerState<P> {
        fn handle_message(
            &mut self,
            _sender: NodeId,
            _msg: Vec<u8>,
        ) -> Result<Vec<ConsensusProtocolResult<ProtoBlock>>, anyhow::Error> {
            unimplemented!()
        }

        fn handle_timer(
            &mut self,
            _timer_id: TimerId,
        ) -> Result<Vec<ConsensusProtocolResult<ProtoBlock>>, anyhow::Error> {
            unimplemented!()
        }

        fn resolve_validity(
            &mut self,
            _value: &ProtoBlock,
            _valid: bool,
        ) -> Result<Vec<ConsensusProtocolResult<ProtoBlock>>, anyhow::Error> {
            unimplemented!()
        }

        fn propose(
            &self,
            _value: DeployHash,
            _block_context: BlockContext,
        ) -> Result<Vec<ConsensusProtocolResult<DeployHash>>, anyhow::Error> {
            unimplemented!()
        }
    }
}<|MERGE_RESOLUTION|>--- conflicted
+++ resolved
@@ -66,19 +66,18 @@
     fn handle_timer(&mut self, timer_id: TimerId)
         -> Result<Vec<ConsensusProtocolResult<C>>, Error>;
 
-<<<<<<< HEAD
     fn propose(
         &self,
         value: C,
         block_context: BlockContext,
-=======
+    ) -> Result<Vec<ConsensusProtocolResult<C>>, Error>;
+
     /// Marks the `value` as valid or invalid, based on validation requested via
     /// `ConsensusProtocolResult::ValidateConsensusvalue`.
     fn resolve_validity(
         &mut self,
         value: &C,
         valid: bool,
->>>>>>> b4363e18
     ) -> Result<Vec<ConsensusProtocolResult<C>>, Error>;
 }
 
@@ -283,9 +282,9 @@
 
         fn propose(
             &self,
-            _value: DeployHash,
+            _value: ProtoBlock,
             _block_context: BlockContext,
-        ) -> Result<Vec<ConsensusProtocolResult<DeployHash>>, anyhow::Error> {
+        ) -> Result<Vec<ConsensusProtocolResult<ProtoBlock>>, anyhow::Error> {
             unimplemented!()
         }
     }

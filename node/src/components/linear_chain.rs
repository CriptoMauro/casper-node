mod event;
mod metrics;
mod pending_signatures;
mod signature;
mod signature_cache;
mod state;

use datasize::DataSize;
use std::{convert::Infallible, fmt::Display, marker::PhantomData};

use itertools::Itertools;
use prometheus::Registry;
use tracing::{debug, error};

use self::{
    metrics::LinearChainMetrics,
    state::{Outcome, Outcomes},
};
use super::Component;
use crate::{
    effect::{
        announcements::LinearChainAnnouncement,
        requests::{
            ChainspecLoaderRequest, ContractRuntimeRequest, LinearChainRequest, NetworkRequest,
            StorageRequest,
        },
        EffectBuilder, EffectExt, EffectResultExt, Effects,
    },
    protocol::Message,
    types::BlockByHeight,
    NodeRng,
};
use casper_types::ProtocolVersion;

pub use event::Event;
use state::LinearChain;

#[derive(DataSize, Debug)]
pub(crate) struct LinearChainComponent<I> {
    linear_chain_state: LinearChain,
    #[data_size(skip)]
    metrics: LinearChainMetrics,
    _marker: PhantomData<I>,
}

impl<I> LinearChainComponent<I> {
    pub(crate) fn new(
        registry: &Registry,
        protocol_version: ProtocolVersion,
        auction_delay: u64,
        unbonding_delay: u64,
    ) -> Result<Self, prometheus::Error> {
        let metrics = LinearChainMetrics::new(registry)?;
        let linear_chain_state = LinearChain::new(protocol_version, auction_delay, unbonding_delay);
        Ok(LinearChainComponent {
            linear_chain_state,
            metrics,
            _marker: PhantomData,
        })
    }
}

fn outcomes_to_effects<REv, I>(
    effect_builder: EffectBuilder<REv>,
    outcomes: Outcomes,
) -> Effects<Event<I>>
where
    REv: From<StorageRequest>
        + From<NetworkRequest<I, Message>>
        + From<LinearChainAnnouncement>
        + From<ContractRuntimeRequest>
        + From<ChainspecLoaderRequest>
        + Send,
    I: Display + Send + 'static,
{
    outcomes
        .into_iter()
        .map(|outcome| match outcome {
            Outcome::StoreBlockSignatures(block_signatures) => effect_builder
                .put_signatures_to_storage(block_signatures)
                .ignore(),
            Outcome::StoreExecutionResults(block_hash, execution_results) => effect_builder
                .put_execution_results_to_storage(block_hash, execution_results)
                .ignore(),
            Outcome::StoreBlock(block) => effect_builder
                .put_block_to_storage(block.clone())
                .event(move |_| Event::PutBlockResult { block }),
            Outcome::Gossip(fs) => {
                let message = Message::FinalitySignature(fs);
                effect_builder.broadcast_message(message).ignore()
            }
            Outcome::AnnounceSignature(fs) => {
                effect_builder.announce_finality_signature(fs).ignore()
            }
            Outcome::AnnounceBlock(block) => effect_builder.announce_block_added(block).ignore(),
            Outcome::LoadSignatures(fs) => effect_builder
                .get_signatures_from_storage(fs.block_hash)
                .event(move |maybe_signatures| {
                    Event::GetStoredFinalitySignaturesResult(fs, maybe_signatures.map(Box::new))
                }),
            Outcome::VerifyIfBonded {
                new_fs,
                known_fs,
                protocol_version,
                latest_state_root_hash,
            } => effect_builder
                .is_bonded_validator(
                    new_fs.public_key,
                    new_fs.era_id,
                    latest_state_root_hash,
                    protocol_version,
                )
                .result(
                    |is_bonded| Event::IsBonded(known_fs, new_fs, is_bonded),
                    |error| {
                        error!(%error, "checking in future eras returned an error.");
                        panic!("couldn't check if validator is bonded")
                    },
                ),
        })
        .concat()
}

impl<I, REv> Component<REv> for LinearChainComponent<I>
where
    REv: From<StorageRequest>
        + From<NetworkRequest<I, Message>>
        + From<LinearChainAnnouncement>
        + From<ContractRuntimeRequest>
        + From<ChainspecLoaderRequest>
        + Send,
    I: Display + Send + 'static,
{
    type Event = Event<I>;
    type ConstructionError = Infallible;

    fn handle_event(
        &mut self,
        effect_builder: EffectBuilder<REv>,
        _rng: &mut NodeRng,
        event: Self::Event,
    ) -> Effects<Self::Event> {
        match event {
            Event::Request(LinearChainRequest::BlockRequest(block_hash, sender)) => async move {
                match effect_builder.get_block_from_storage(block_hash).await {
                    None => debug!("failed to get {} for {}", block_hash, sender),
                    Some(block) => match Message::new_get_response(&block) {
                        Ok(message) => effect_builder.send_message(sender, message).await,
                        Err(error) => error!("failed to create get-response {}", error),
                    },
                }
            }
            .ignore(),
            Event::Request(LinearChainRequest::BlockAtHeightLocal(height, responder)) => {
                async move {
                    let block = effect_builder
                        .get_block_at_height_from_storage(height)
                        .await;
                    responder.respond(block).await
                }
                .ignore()
            }
            Event::Request(LinearChainRequest::BlockAtHeight(height, sender)) => async move {
                let block_by_height = match effect_builder
                    .get_block_at_height_from_storage(height)
                    .await
                {
                    None => {
                        debug!("failed to get {} for {}", height, sender);
                        BlockByHeight::Absent(height)
                    }
                    Some(block) => BlockByHeight::new(block),
                };
                match Message::new_get_response(&block_by_height) {
                    Ok(message) => effect_builder.send_message(sender, message).await,
                    Err(error) => {
                        error!("failed to create get-response {}", error);
                    }
                }
            }
            .ignore(),
            Event::NewLinearChainBlock {
                block,
                execution_results,
            } => {
                let outcomes = self
                    .linear_chain_state
                    .handle_new_block(block, execution_results);
                outcomes_to_effects(effect_builder, outcomes)
            }
            Event::PutBlockResult { block } => {
                let completion_duration = block.header().timestamp().elapsed().millis();
                self.metrics
                    .block_completion_duration
                    .set(completion_duration as i64);
                let outcomes = self.linear_chain_state.handle_put_block(block);
                outcomes_to_effects(effect_builder, outcomes)
            }
            Event::FinalitySignatureReceived(fs, gossiped) => {
                let outcomes = self
                    .linear_chain_state
                    .handle_finality_signature(fs, gossiped);
                outcomes_to_effects(effect_builder, outcomes)
            }
            Event::GetStoredFinalitySignaturesResult(fs, maybe_signatures) => {
<<<<<<< HEAD
                if let Some(signatures) = &maybe_signatures {
                    if signatures.era_id != fs.era_id {
                        warn!(public_key=%fs.public_key,
                            expected=%signatures.era_id, got=%fs.era_id,
                            "finality signature with invalid era id.");
                        // TODO: Disconnect from the sender.
                        self.remove_from_pending_fs(&*fs);
                        return Effects::new();
                    }
                    // Populate cache so that next finality signatures don't have to read from the
                    // storage. If signature is already from cache then this will be a noop.
                    self.cache_signatures(*signatures.clone());
                }
                // Check if the validator is bonded in the era in which the block was created.
                // TODO: Use protocol version that is valid for the block's height.
                let protocol_version = self.current_protocol_version();
                let latest_state_root_hash = self
                    .latest_block()
                    .as_ref()
                    .map(|block| *block.header().state_root_hash());
                effect_builder
                    .is_bonded_validator(
                        fs.public_key.clone(),
                        fs.era_id,
                        latest_state_root_hash,
                        protocol_version,
                    )
                    .result(
                        move |is_bonded| Event::IsBonded(maybe_signatures, fs, is_bonded),
                        |error| {
                            error!(%error, "checking in future eras returned an error.");
                            panic!("couldn't check if validator is bonded")
                        },
                    )
            }
            Event::IsBonded(Some(mut signatures), fs, true) => {
                // Known block and signature from a bonded validator.
                // Check if we had already seen this signature before.
                let signature_known = signatures
                    .proofs
                    .get(&fs.public_key)
                    .iter()
                    .any(|sig| *sig == &fs.signature);
                // If new, gossip and store.
                if signature_known {
                    self.remove_from_pending_fs(&*fs);
                    Effects::new()
                } else {
                    let mut effects = effect_builder
                        .announce_finality_signature(fs.clone())
                        .ignore();
                    if let Some(signature) = self.remove_from_pending_fs(&*fs) {
                        if signature.is_local() {
                            let message = Message::FinalitySignature(fs.clone());
                            effects.extend(effect_builder.broadcast_message(message).ignore());
                        }
                    };
                    signatures.insert_proof(fs.public_key, fs.signature);
                    // Cache the results in case we receive the same finality signature before we
                    // manage to store it in the database.
                    self.cache_signatures(*signatures.clone());
                    debug!(hash=%signatures.block_hash, "storing finality signatures");
                    effects.extend(
                        effect_builder
                            .put_signatures_to_storage(*signatures)
                            .ignore(),
                    );
                    effects
                }
            }
            Event::IsBonded(None, _fs, true) => {
                // Unknown block but validator is bonded.
                // We should finalize the same block eventually. Either in this or in the
                // next era.
                Effects::new()
=======
                let outcomes = self
                    .linear_chain_state
                    .handle_cached_signatures(maybe_signatures, fs);
                outcomes_to_effects(effect_builder, outcomes)
>>>>>>> c7be053a
            }
            Event::IsBonded(maybe_known_signatures, new_fs, is_bonded) => {
                let outcomes = self.linear_chain_state.handle_is_bonded(
                    maybe_known_signatures,
                    new_fs,
                    is_bonded,
                );
                outcomes_to_effects(effect_builder, outcomes)
            }
        }
    }
}<|MERGE_RESOLUTION|>--- conflicted
+++ resolved
@@ -105,7 +105,7 @@
                 latest_state_root_hash,
             } => effect_builder
                 .is_bonded_validator(
-                    new_fs.public_key,
+                    new_fs.public_key.clone(),
                     new_fs.era_id,
                     latest_state_root_hash,
                     protocol_version,
@@ -203,88 +203,10 @@
                 outcomes_to_effects(effect_builder, outcomes)
             }
             Event::GetStoredFinalitySignaturesResult(fs, maybe_signatures) => {
-<<<<<<< HEAD
-                if let Some(signatures) = &maybe_signatures {
-                    if signatures.era_id != fs.era_id {
-                        warn!(public_key=%fs.public_key,
-                            expected=%signatures.era_id, got=%fs.era_id,
-                            "finality signature with invalid era id.");
-                        // TODO: Disconnect from the sender.
-                        self.remove_from_pending_fs(&*fs);
-                        return Effects::new();
-                    }
-                    // Populate cache so that next finality signatures don't have to read from the
-                    // storage. If signature is already from cache then this will be a noop.
-                    self.cache_signatures(*signatures.clone());
-                }
-                // Check if the validator is bonded in the era in which the block was created.
-                // TODO: Use protocol version that is valid for the block's height.
-                let protocol_version = self.current_protocol_version();
-                let latest_state_root_hash = self
-                    .latest_block()
-                    .as_ref()
-                    .map(|block| *block.header().state_root_hash());
-                effect_builder
-                    .is_bonded_validator(
-                        fs.public_key.clone(),
-                        fs.era_id,
-                        latest_state_root_hash,
-                        protocol_version,
-                    )
-                    .result(
-                        move |is_bonded| Event::IsBonded(maybe_signatures, fs, is_bonded),
-                        |error| {
-                            error!(%error, "checking in future eras returned an error.");
-                            panic!("couldn't check if validator is bonded")
-                        },
-                    )
-            }
-            Event::IsBonded(Some(mut signatures), fs, true) => {
-                // Known block and signature from a bonded validator.
-                // Check if we had already seen this signature before.
-                let signature_known = signatures
-                    .proofs
-                    .get(&fs.public_key)
-                    .iter()
-                    .any(|sig| *sig == &fs.signature);
-                // If new, gossip and store.
-                if signature_known {
-                    self.remove_from_pending_fs(&*fs);
-                    Effects::new()
-                } else {
-                    let mut effects = effect_builder
-                        .announce_finality_signature(fs.clone())
-                        .ignore();
-                    if let Some(signature) = self.remove_from_pending_fs(&*fs) {
-                        if signature.is_local() {
-                            let message = Message::FinalitySignature(fs.clone());
-                            effects.extend(effect_builder.broadcast_message(message).ignore());
-                        }
-                    };
-                    signatures.insert_proof(fs.public_key, fs.signature);
-                    // Cache the results in case we receive the same finality signature before we
-                    // manage to store it in the database.
-                    self.cache_signatures(*signatures.clone());
-                    debug!(hash=%signatures.block_hash, "storing finality signatures");
-                    effects.extend(
-                        effect_builder
-                            .put_signatures_to_storage(*signatures)
-                            .ignore(),
-                    );
-                    effects
-                }
-            }
-            Event::IsBonded(None, _fs, true) => {
-                // Unknown block but validator is bonded.
-                // We should finalize the same block eventually. Either in this or in the
-                // next era.
-                Effects::new()
-=======
                 let outcomes = self
                     .linear_chain_state
                     .handle_cached_signatures(maybe_signatures, fs);
                 outcomes_to_effects(effect_builder, outcomes)
->>>>>>> c7be053a
             }
             Event::IsBonded(maybe_known_signatures, new_fs, is_bonded) => {
                 let outcomes = self.linear_chain_state.handle_is_bonded(
